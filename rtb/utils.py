import os
import zipfile
from typing import List, Union

import pandas as pd
import requests
import torch
import torch_frame as pyf
import torch_geometric as pyg
from torch_geometric.utils import sort_edge_index
from tqdm import tqdm

from rtb.data.database import Database
from rtb.data.table import Table


def to_pyf_dataset(table: Table) -> pyf.data.Dataset:
    r"""Converts a Table to a PyF Dataset.

    Primary key and foreign keys are removed in this process."""

    raise NotImplementedError


def make_pkey_fkey_graph(db: Database) -> pyg.data.HeteroData:
    """
    Models the database as a heterogeneous graph.

    Instead of node embeddings in data.x, we store the tensor frames in data.tf.
    """
    data = pyg.data.HeteroData()

    for table_name, table in db.tables.items():
        # Materialize the tables:
        # TODO Convert to PyTorch Frame (needs stype information though)
        # TODO automate stype inference from tables
        data[table_name].df = table.df

        # Add time attribute:
        if table.time_col is not None:
            time = table.df[table.time_col].values
            data[table_name].time = torch.from_numpy(time)

        # Add edges:
        for fkey_name, dst_table_name in table.fkeys.items():
            dst_table = db.tables[dst_table_name]

            fkey_idx = torch.from_numpy(table.df[fkey_name].values)
            pkey_idx = torch.from_numpy(dst_table.df[dst_table.pkey].values)

            # fkey -> pkey edges
            edge_index = torch.stack([fkey_idx, pkey_idx], dim=0)
            edge_index = sort_edge_index(edge_index, sort_by_row=False)
            edge_type = (table_name, f"f2p_{fkey_name}", dst_table_name)
            data[edge_type].edge_index = edge_index

            # pkey -> fkey edges
            edge_index = torch.stack([pkey_idx, fkey_idx], dim=0)
            edge_index = sort_edge_index(edge_index, sort_by_row=False)
            edge_type = (dst_table_name, f"p2f_{fkey_name}", table_name)
            data[edge_type].edge_index = edge_index

    return data


class AddTargetLabelTransform:
    r"""Adds the target label to the batch. The batch consists of disjoint
    subgraphs loaded via temporal sampling. The same input node can occur twice
    with different timestamps, and thus different subgraphs and labels. Hence
    labels cannot be stored in the Data object directly, and must be attached
    to the batch after the batch is created."""

    def __init__(self, labels: List[Union[int, float]]):
        self.labels = torch.tensor(labels)

    def __call__(self, batch: pyg.data.Batch) -> pyg.data.Batch:
        batch.y = self.labels[batch.input_id]
        return batch


def rolling_window_sampler(
    start_time: pd.Timestamp,
    end_time: pd.Timestamp,
    window_size: pd.Timedelta,
    stride: pd.Timedelta,
) -> pd.DataFrame:
    """Returns a DataFrame with columns window_min_time and window_max_time."""

    df = pd.DataFrame()
    start_time = int(start_time.timestamp())
    end_time = int(end_time.timestamp())
    window_size = int(window_size.total_seconds())
    stride = int(stride.total_seconds())

    df["window_min_time"] = range(
        # TODO: find a better way to do this
        # start_time should be excluded, plus 1 second
        start_time + 1,
        end_time - window_size,
        stride,
    )
    df["window_max_time"] = df["window_min_time"] + window_size
    df["window_min_time"] = df["window_min_time"].astype("datetime64[s]")
    df["window_max_time"] = df["window_max_time"].astype("datetime64[s]")
    return df


def one_window_sampler(
    start_time: pd.Timestamp, window_size: pd.Timestamp
) -> pd.DataFrame:
    """Returns a DataFrame with columns window_min_time and window_max_time."""
    start_time = int(start_time.timestamp())
    window_size = int(window_size.total_seconds())
    df = pd.DataFrame()
<<<<<<< HEAD
    # TODO: find a better way to do this
=======
>>>>>>> ea059bf0
    df["window_min_time"] = [start_time + 1]  # plus 1 second
    df["window_max_time"] = [start_time + window_size]
    df["window_min_time"] = df["window_min_time"].astype("datetime64[s]")
    df["window_max_time"] = df["window_max_time"].astype("datetime64[s]")
    return df


def to_unix_time(column: pd.Series) -> pd.Series:
    """convert a timestamp column to unix time"""
    # return pd.to_datetime(column).astype('int64') // 10**9
    return pd.to_datetime(column).astype("datetime64[s]")


def download_url(
    url: str,
    root: str,
) -> str:
    r"""Downloads the content of :obj:`url` to the specified folder
    :obj:`root`.

    Args:
        url (str): The URL.
        root (str): The root folder.
    """

    filename = url.rpartition("/")[2]
    path = os.path.join(root, filename)
    if os.path.exists(path):
        return path

    response = requests.get(url, stream=True)
    total_size_in_bytes = int(response.headers.get("content-length", 0))
    block_size = 1024
    progress_bar = tqdm(total=total_size_in_bytes, unit="iB", unit_scale=True)
    with open(path, "wb") as file:
        for data in response.iter_content(block_size):
            progress_bar.update(len(data))
            file.write(data)
    progress_bar.close()

    return path


def unzip(path, root):
    r"""
    Args:
        path (str): The path to the zip file that needs to be extracted.
        root (str): The directory where the contents of the zip file will be extracted.
    """
    with zipfile.ZipFile(path, "r") as zip:
        zip.extractall(path=root)<|MERGE_RESOLUTION|>--- conflicted
+++ resolved
@@ -112,10 +112,7 @@
     start_time = int(start_time.timestamp())
     window_size = int(window_size.total_seconds())
     df = pd.DataFrame()
-<<<<<<< HEAD
     # TODO: find a better way to do this
-=======
->>>>>>> ea059bf0
     df["window_min_time"] = [start_time + 1]  # plus 1 second
     df["window_max_time"] = [start_time + window_size]
     df["window_min_time"] = df["window_min_time"].astype("datetime64[s]")
